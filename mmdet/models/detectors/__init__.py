--- conflicted
+++ resolved
@@ -30,15 +30,34 @@
 from .yolov4 import YOLOV4
 
 __all__ = [
-    'ATSS', 'BaseDetector', 'SingleStageDetector', 'TwoStageDetector', 'RPN',
-    'FastRCNN', 'FasterRCNN', 'MaskRCNN', 'CascadeRCNN', 'HybridTaskCascade',
-    'RetinaNet', 'FCOS', 'GridRCNN', 'MaskScoringRCNN', 'RepPointsDetector',
-    'FOVEA', 'FSAF', 'NASFCOS', 'PointRend', 'GFL', 'CornerNet', 'PAA',
-<<<<<<< HEAD
-    'YOLOV3', 'YOLACT', 'VFNet', 'DETR', 'TridentFasterRCNN',
-    'YOLOV4'
-=======
-    'YOLOV3', 'YOLACT', 'VFNet', 'DETR', 'TridentFasterRCNN', 'SparseRCNN',
-    'SCNet'
->>>>>>> bec24ea4
+    'ATSS',
+    'BaseDetector',
+    'SingleStageDetector',
+    'TwoStageDetector',
+    'RPN',
+    'FastRCNN',
+    'FasterRCNN',
+    'MaskRCNN',
+    'CascadeRCNN',
+    'HybridTaskCascade',
+    'RetinaNet',
+    'FCOS',
+    'GridRCNN',
+    'MaskScoringRCNN',
+    'RepPointsDetector',
+    'FOVEA',
+    'FSAF',
+    'NASFCOS',
+    'PointRend',
+    'GFL',
+    'CornerNet',
+    'PAA',
+    'YOLOV3',
+    'YOLACT',
+    'VFNet',
+    'DETR',
+    'TridentFasterRCNN',
+    'SparseRCNN',
+    'SCNet',
+    'YOLOV4',
 ]