from .bfp import BFP
from .channel_mapper import ChannelMapper
from .fpg import FPG
from .fpn import FPN
from .fpn_carafe import FPN_CARAFE
from .hrfpn import HRFPN
from .nas_fpn import NASFPN
from .nasfcos_fpn import NASFCOS_FPN
from .pafpn import PAFPN
from .rfp import RFP
from .yolo_neck import YOLOV3Neck
from .pacspfpn import PACSPFPN

__all__ = [
    'FPN', 'BFP', 'ChannelMapper', 'HRFPN', 'NASFPN', 'FPN_CARAFE', 'PAFPN',
<<<<<<< HEAD
    'NASFCOS_FPN', 'RFP', 'YOLOV3Neck',
    'pacspfpn'
=======
    'NASFCOS_FPN', 'RFP', 'YOLOV3Neck', 'FPG'
>>>>>>> bec24ea4
]<|MERGE_RESOLUTION|>--- conflicted
+++ resolved
@@ -6,17 +6,12 @@
 from .hrfpn import HRFPN
 from .nas_fpn import NASFPN
 from .nasfcos_fpn import NASFCOS_FPN
+from .pacspfpn import PACSPFPN
 from .pafpn import PAFPN
 from .rfp import RFP
 from .yolo_neck import YOLOV3Neck
-from .pacspfpn import PACSPFPN
 
 __all__ = [
     'FPN', 'BFP', 'ChannelMapper', 'HRFPN', 'NASFPN', 'FPN_CARAFE', 'PAFPN',
-<<<<<<< HEAD
-    'NASFCOS_FPN', 'RFP', 'YOLOV3Neck',
-    'pacspfpn'
-=======
-    'NASFCOS_FPN', 'RFP', 'YOLOV3Neck', 'FPG'
->>>>>>> bec24ea4
+    'NASFCOS_FPN', 'RFP', 'YOLOV3Neck', 'FPG', 'PACSPFPN'
 ]