from .bfp import BFP
from .channel_mapper import ChannelMapper
from .dilated_encoder import DilatedEncoder
from .fpg import FPG
from .fpn import FPN
from .fpn_carafe import FPN_CARAFE
from .hrfpn import HRFPN
from .nas_fpn import NASFPN
from .nasfcos_fpn import NASFCOS_FPN
from .pafpn import PAFPN
from .rfp import RFP
from .yolo_neck import YOLOV3Neck
from .yolo_neck_csp import YOLOV4Neck, YOLOV5Neck

__all__ = [
    'FPN', 'BFP', 'ChannelMapper', 'HRFPN', 'NASFPN', 'FPN_CARAFE', 'PAFPN',
<<<<<<< HEAD
    'NASFCOS_FPN', 'RFP', 'YOLOV3Neck', 'FPG', 'YOLOV4Neck', 'YOLOV5Neck'
=======
    'NASFCOS_FPN', 'RFP', 'YOLOV3Neck', 'FPG', 'DilatedEncoder'
>>>>>>> be7839df
]<|MERGE_RESOLUTION|>--- conflicted
+++ resolved
@@ -14,9 +14,6 @@
 
 __all__ = [
     'FPN', 'BFP', 'ChannelMapper', 'HRFPN', 'NASFPN', 'FPN_CARAFE', 'PAFPN',
-<<<<<<< HEAD
-    'NASFCOS_FPN', 'RFP', 'YOLOV3Neck', 'FPG', 'YOLOV4Neck', 'YOLOV5Neck'
-=======
-    'NASFCOS_FPN', 'RFP', 'YOLOV3Neck', 'FPG', 'DilatedEncoder'
->>>>>>> be7839df
+    'NASFCOS_FPN', 'RFP', 'YOLOV3Neck', 'FPG', 'DilatedEncoder',
+    'YOLOV4Neck', 'YOLOV5Neck'
 ]