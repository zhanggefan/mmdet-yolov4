--- conflicted
+++ resolved
@@ -37,10 +37,5 @@
     'PISARetinaHead', 'PISASSDHead', 'GFLHead', 'CornerHead', 'YOLACTHead',
     'YOLACTSegmHead', 'YOLACTProtonet', 'YOLOV3Head', 'PAAHead',
     'SABLRetinaHead', 'CentripetalHead', 'VFNetHead', 'TransformerHead',
-<<<<<<< HEAD
-    'StageCascadeRPNHead', 'CascadeRPNHead',
-    'YOLOV4Head'
-=======
-    'StageCascadeRPNHead', 'CascadeRPNHead', 'EmbeddingRPNHead'
->>>>>>> bec24ea4
+    'StageCascadeRPNHead', 'CascadeRPNHead', 'EmbeddingRPNHead', 'YOLOV4Head'
 ]