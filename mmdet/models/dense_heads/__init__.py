from .anchor_free_head import AnchorFreeHead
from .anchor_head import AnchorHead
from .atss_head import ATSSHead
from .cascade_rpn_head import CascadeRPNHead, StageCascadeRPNHead
from .centripetal_head import CentripetalHead
from .corner_head import CornerHead
from .fcos_head import FCOSHead
from .fovea_head import FoveaHead
from .free_anchor_retina_head import FreeAnchorRetinaHead
from .fsaf_head import FSAFHead
from .ga_retina_head import GARetinaHead
from .ga_rpn_head import GARPNHead
from .gfl_head import GFLHead
from .guided_anchor_head import FeatureAdaption, GuidedAnchorHead
from .nasfcos_head import NASFCOSHead
from .paa_head import PAAHead
from .pisa_retinanet_head import PISARetinaHead
from .pisa_ssd_head import PISASSDHead
from .reppoints_head import RepPointsHead
from .retina_head import RetinaHead
from .retina_sepbn_head import RetinaSepBNHead
from .rpn_head import RPNHead
from .sabl_retina_head import SABLRetinaHead
from .ssd_head import SSDHead
from .transformer_head import TransformerHead
from .vfnet_head import VFNetHead
from .yolact_head import YOLACTHead, YOLACTProtonet, YOLACTSegmHead
from .yolo_head import YOLOV3Head
from .yolov4_head import YOLOV4Head

__all__ = [
    'AnchorFreeHead', 'AnchorHead', 'GuidedAnchorHead', 'FeatureAdaption',
    'RPNHead', 'GARPNHead', 'RetinaHead', 'RetinaSepBNHead', 'GARetinaHead',
    'SSDHead', 'FCOSHead', 'RepPointsHead', 'FoveaHead',
    'FreeAnchorRetinaHead', 'ATSSHead', 'FSAFHead', 'NASFCOSHead',
    'PISARetinaHead', 'PISASSDHead', 'GFLHead', 'CornerHead', 'YOLACTHead',
    'YOLACTSegmHead', 'YOLACTProtonet', 'YOLOV3Head', 'PAAHead',
<<<<<<< HEAD
    'SABLRetinaHead', 'CentripetalHead', 'VFNetHead',
    'YOLOV4Head'
=======
    'SABLRetinaHead', 'CentripetalHead', 'VFNetHead', 'TransformerHead',
    'StageCascadeRPNHead', 'CascadeRPNHead'
>>>>>>> 2d2e5c6f
]<|MERGE_RESOLUTION|>--- conflicted
+++ resolved
@@ -35,11 +35,7 @@
     'FreeAnchorRetinaHead', 'ATSSHead', 'FSAFHead', 'NASFCOSHead',
     'PISARetinaHead', 'PISASSDHead', 'GFLHead', 'CornerHead', 'YOLACTHead',
     'YOLACTSegmHead', 'YOLACTProtonet', 'YOLOV3Head', 'PAAHead',
-<<<<<<< HEAD
-    'SABLRetinaHead', 'CentripetalHead', 'VFNetHead',
+    'SABLRetinaHead', 'CentripetalHead', 'VFNetHead', 'TransformerHead',
+    'StageCascadeRPNHead', 'CascadeRPNHead',
     'YOLOV4Head'
-=======
-    'SABLRetinaHead', 'CentripetalHead', 'VFNetHead', 'TransformerHead',
-    'StageCascadeRPNHead', 'CascadeRPNHead'
->>>>>>> 2d2e5c6f
 ]