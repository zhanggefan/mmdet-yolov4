--- conflicted
+++ resolved
@@ -33,10 +33,6 @@
     'FreeAnchorRetinaHead', 'ATSSHead', 'FSAFHead', 'NASFCOSHead',
     'PISARetinaHead', 'PISASSDHead', 'GFLHead', 'CornerHead', 'YOLACTHead',
     'YOLACTSegmHead', 'YOLACTProtonet', 'YOLOV3Head', 'PAAHead',
-<<<<<<< HEAD
-    'SABLRetinaHead', 'CentripetalHead',
+    'SABLRetinaHead', 'CentripetalHead', 'VFNetHead',
     'YOLOV4Head'
-=======
-    'SABLRetinaHead', 'CentripetalHead', 'VFNetHead'
->>>>>>> bd3306f5
 ]